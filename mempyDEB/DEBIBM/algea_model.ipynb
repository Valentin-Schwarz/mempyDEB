--- conflicted
+++ resolved
@@ -2,11 +2,8 @@
  "cells": [
   {
    "cell_type": "code",
-<<<<<<< HEAD
    "execution_count": 1,
-=======
    "execution_count": 259,
->>>>>>> 17afbb58
    "metadata": {},
    "outputs": [],
    "source": [
@@ -35,8 +32,8 @@
   },
   {
    "cell_type": "code",
-<<<<<<< HEAD
    "execution_count": 2,
+   "execution_count": 261,
    "metadata": {},
    "outputs": [
     {
@@ -57,11 +54,7 @@
      "output_type": "execute_result"
     }
    ],
-=======
-   "execution_count": 261,
-   "metadata": {},
    "outputs": [],
->>>>>>> 17afbb58
    "source": [
     "# from mempyDEB.DEBIBM import test\n",
     "from mempyDEB.DEBIBM.simulators import * # imports functions to run models\n",
@@ -73,48 +66,31 @@
   },
   {
    "cell_type": "code",
+   "execution_count": 3,
    "execution_count": 262,
    "metadata": {},
-   "outputs": [],
-   "source": [
-    "p = deepcopy(defaultparams_DEBIBM)\n",
-    "#p.glb['tspan'] = (0,14)\n",
-    "p.glb['N_0']= 0"
-   ]
-  },
-  {
-   "cell_type": "code",
-   "execution_count": 3,
-   "metadata": {},
-   "outputs": [
-    {
-     "name": "stderr",
+   "outputs": [
+    {
+     "name": "stdout",
      "output_type": "stream",
      "text": [
-<<<<<<< HEAD
       "Params(glb={'tspan': (0, 14), 'tres': 24, 'N_0': 1, 'data_collection_interval': 3.5, 'collect_agent_data': True, 'replicates': 3, 'V_patch': 0.5, 'Xdot_in': 1250, 'kX_out': 0.1, 'C_W': 0.0, 'D': 0.5, 'T': 24, 'T_min': 0, 'T_max': 35, 'T_opt': 27, 'R0': 0.36, 'C_in': 0.0, 'I': 100, 'I_opt': 120, 'mu_max': 1.738, 'm_max': 0.05, 'v_max': 0.052, 'k': 0.5, 'q_min': 0.0011, 'q_max': 0.0144, 'slope': 2, 'EC50': 150, 'k_s': 0.068}, spc={'cv': 0.1, 'Idot_max_rel_mean': 5, 'eta_IA_0': 0.5, 'K_X': 500.0, 'kappa': 0.9, 'eta_AS_0': 0.9, 'eta_SA': 0.9, 'eta_AR_0': 0.95, 'k_M_0': 0.55, 'S_p_mean': 9, 'X_emb_int_mean': 0.675, 'tau_R': 2.5, 'S_rel_crit': 0.5, 'h_starve': 0.29, 'a_max_mean': 60, 'a_max_cv': 0.1, 'kD_j': 0.5, 'ED50_j': 1.0, 'beta_j': 1.0, 'pmoa': 'R', 'kD_h': 0.1, 'ED50_h': 2, 'beta_h': 1.0})\n"
-=======
-      "  0%|          | 0/3 [00:00<?, ?it/s]"
->>>>>>> 17afbb58
      ]
     }
    ],
-   "source": [
-<<<<<<< HEAD
+   "outputs": [],
+   "source": [
     "p = deepcopy(defaultparams_DEBIBM)\n",
     "p.glb['tspan'] = (0,14)\n",
     "p.glb['data_collection_interval'] = 3.5\n",
     "p.glb['N_0'] = 1\n",
     "print(p)"
-=======
-    "sim = simulate_DEBIBM(p) # runs the baseline model (a variant of DEBkiss) with default parameters\n",
-    "mout, aout = sim "
->>>>>>> 17afbb58
-   ]
-  },
-  {
-   "cell_type": "code",
-<<<<<<< HEAD
+    "#p.glb['tspan'] = (0,14)\n",
+    "p.glb['N_0']= 0"
+   ]
+  },
+  {
+   "cell_type": "code",
    "execution_count": 4,
    "metadata": {},
    "outputs": [
@@ -124,23 +100,17 @@
      "text": [
       "  0%|          | 0/3 [00:00<?, ?it/s]"
      ]
-    },
-    {
-     "name": "stderr",
-     "output_type": "stream",
-     "text": [
-      "c:\\users\\valen\\desktop\\projekte\\phytoplankton_deb_ibm\\mempydeb\\mempyDEB\\DEBIBM\\model.py:619: RuntimeWarning: invalid value encountered in log2\n",
-      "  return 1 - np.exp(-np.log2(fract))\n",
-      "c:\\users\\valen\\desktop\\projekte\\phytoplankton_deb_ibm\\mempydeb\\mempyDEB\\DEBIBM\\model.py:619: RuntimeWarning: invalid value encountered in log2\n",
-      "  return 1 - np.exp(-np.log2(fract))\n",
-      "100%|██████████| 3/3 [00:00<00:00, 13.51it/s]\n"
-     ]
     }
    ],
    "source": [
     "sim = simulate_DEBIBM(p) # runs the baseline model (a variant of DEBkiss) with default parameters\n",
     "mout, aout = sim"
-=======
+    "sim = simulate_DEBIBM(p) # runs the baseline model (a variant of DEBkiss) with default parameters\n",
+    "mout, aout = sim "
+   ]
+  },
+  {
+   "cell_type": "code",
    "execution_count": 264,
    "metadata": {},
    "outputs": [
@@ -387,16 +357,11 @@
    ],
    "source": [
     "mout"
->>>>>>> 17afbb58
-   ]
-  },
-  {
-   "cell_type": "code",
-<<<<<<< HEAD
-   "execution_count": 5,
-=======
+   ]
+  },
+  {
+   "cell_type": "code",
    "execution_count": 265,
->>>>>>> 17afbb58
    "metadata": {},
    "outputs": [
     {
@@ -421,17 +386,6 @@
        "    <tr style=\"text-align: right;\">\n",
        "      <th></th>\n",
        "      <th>index</th>\n",
-<<<<<<< HEAD
-       "      <th>t_day</th>\n",
-       "      <th>X</th>\n",
-       "      <th>Q</th>\n",
-       "      <th>P</th>\n",
-       "      <th>N_tot</th>\n",
-       "      <th>M_tot</th>\n",
-       "      <th>aging_mortality</th>\n",
-       "      <th>starvation_mortality</th>\n",
-       "      <th>toxicity_mortality</th>\n",
-=======
        "      <th>Step</th>\n",
        "      <th>AgentID</th>\n",
        "      <th>t_day</th>\n",
@@ -450,110 +404,11 @@
        "      <th>cohort</th>\n",
        "      <th>cause_of_death</th>\n",
        "      <th>mcov</th>\n",
->>>>>>> 17afbb58
        "      <th>replicate</th>\n",
        "      <th>C_W</th>\n",
        "    </tr>\n",
        "  </thead>\n",
        "  <tbody>\n",
-<<<<<<< HEAD
-       "    <tr>\n",
-       "      <th>0</th>\n",
-       "      <td>0</td>\n",
-       "      <td>0.0</td>\n",
-       "      <td>0.100000</td>\n",
-       "      <td>0.010000</td>\n",
-       "      <td>2.000000</td>\n",
-       "      <td>1</td>\n",
-       "      <td>0.006750</td>\n",
-       "      <td>0</td>\n",
-       "      <td>0</td>\n",
-       "      <td>0</td>\n",
-       "      <td>0</td>\n",
-       "      <td>0.0</td>\n",
-       "    </tr>\n",
-       "    <tr>\n",
-       "      <th>1</th>\n",
-       "      <td>1</td>\n",
-       "      <td>0.0</td>\n",
-       "      <td>0.247638</td>\n",
-       "      <td>0.009543</td>\n",
-       "      <td>2.000227</td>\n",
-       "      <td>1</td>\n",
-       "      <td>0.009212</td>\n",
-       "      <td>0</td>\n",
-       "      <td>0</td>\n",
-       "      <td>0</td>\n",
-       "      <td>0</td>\n",
-       "      <td>0.0</td>\n",
-       "    </tr>\n",
-       "    <tr>\n",
-       "      <th>2</th>\n",
-       "      <td>2</td>\n",
-       "      <td>3.5</td>\n",
-       "      <td>NaN</td>\n",
-       "      <td>NaN</td>\n",
-       "      <td>NaN</td>\n",
-       "      <td>1</td>\n",
-       "      <td>NaN</td>\n",
-       "      <td>0</td>\n",
-       "      <td>0</td>\n",
-       "      <td>0</td>\n",
-       "      <td>0</td>\n",
-       "      <td>0.0</td>\n",
-       "    </tr>\n",
-       "    <tr>\n",
-       "      <th>3</th>\n",
-       "      <td>3</td>\n",
-       "      <td>7.0</td>\n",
-       "      <td>NaN</td>\n",
-       "      <td>NaN</td>\n",
-       "      <td>NaN</td>\n",
-       "      <td>1</td>\n",
-       "      <td>NaN</td>\n",
-       "      <td>0</td>\n",
-       "      <td>0</td>\n",
-       "      <td>0</td>\n",
-       "      <td>0</td>\n",
-       "      <td>0.0</td>\n",
-       "    </tr>\n",
-       "    <tr>\n",
-       "      <th>4</th>\n",
-       "      <td>4</td>\n",
-       "      <td>10.5</td>\n",
-       "      <td>NaN</td>\n",
-       "      <td>NaN</td>\n",
-       "      <td>NaN</td>\n",
-       "      <td>1</td>\n",
-       "      <td>NaN</td>\n",
-       "      <td>0</td>\n",
-       "      <td>0</td>\n",
-       "      <td>0</td>\n",
-       "      <td>0</td>\n",
-       "      <td>0.0</td>\n",
-       "    </tr>\n",
-       "  </tbody>\n",
-       "</table>\n",
-       "</div>"
-      ],
-      "text/plain": [
-       "   index  t_day         X         Q         P  N_tot     M_tot  \\\n",
-       "0      0    0.0  0.100000  0.010000  2.000000      1  0.006750   \n",
-       "1      1    0.0  0.247638  0.009543  2.000227      1  0.009212   \n",
-       "2      2    3.5       NaN       NaN       NaN      1       NaN   \n",
-       "3      3    7.0       NaN       NaN       NaN      1       NaN   \n",
-       "4      4   10.5       NaN       NaN       NaN      1       NaN   \n",
-       "\n",
-       "   aging_mortality  starvation_mortality  toxicity_mortality  replicate  C_W  \n",
-       "0                0                     0                   0          0  0.0  \n",
-       "1                0                     0                   0          0  0.0  \n",
-       "2                0                     0                   0          0  0.0  \n",
-       "3                0                     0                   0          0  0.0  \n",
-       "4                0                     0                   0          0  0.0  "
-      ]
-     },
-     "execution_count": 5,
-=======
        "  </tbody>\n",
        "</table>\n",
        "<p>0 rows × 25 columns</p>\n",
@@ -568,17 +423,13 @@
       ]
      },
      "execution_count": 265,
->>>>>>> 17afbb58
      "metadata": {},
      "output_type": "execute_result"
     }
    ],
    "source": [
-<<<<<<< HEAD
     "mout.head(5)"
-=======
     "aout.loc[aout['AgentID']==2]"
->>>>>>> 17afbb58
    ]
   }
  ],
